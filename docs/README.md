Mapbox GL JS has [API documentation](#api-documentation) and [examples](#examples).

## API Documentation

API documentation is written as [JSDoc comments](http://usejsdoc.org/) and processed with [documentationjs](http://documentation.js.org/). We aim to document all classes and methods, public and private. Mark private classes and methods with `@private`.

Any interface not explicitly marked as `@private` will be displayed on the official [Mapbox GL JS documentation page](https://www.mapbox.com/mapbox-gl-js/api/). Internal interfaces can and should be documented with JSDoc comments but must be marked as `@private`.

References:

* [Documentation.js Homepage](http://documentation.js.org)
* [Documentation.js Getting Started Guide](https://github.com/documentationjs/documentation/blob/master/docs/GETTTING_STARTED.md)
* [JSDoc Specification](http://usejsdoc.org/index.html)

## Examples

Examples are written as Jekyll posts in `docs/_posts/examples`. The Jekyll front matter should include the following items:

* `layout`: `example`
* `category`: `example`
* `title`: A short title for the example, in **sentence case**
* `description`: A one sentence description of the example

In the post body, write the HTML and JavaScript constituting the example.

* Use **4 space indentation**. Exception: do not add an initial level of indentation to code within `<script>` tags (it should start flush left).
* Do **not** include an access token in the example code. The access token will be inserted automatically by the template, using the current logged in user's default public token, or a placeholder `<insert token here>` string if the user is not logged in.
* Do **not** use custom styles from your personal account. Use only the default `mapbox` account styles.

## Generating Documentation

<<<<<<< HEAD
To generate new docs ensure you are running [Jekyll](http://jekyllrb.com) version `2.5.x`
=======
To generate new docs, ensure you are running Jekyll version 2.5.x
>>>>>>> 6b436456

```bash
jekyll -v
 > jekyll 2.5.3
```

Then run

```bash
npm run docs
```

This will generate a [Jekyll](http://jekyllrb.com) site in the `docs` directory. If this is the first time building the site, you will need to also generate the `dist/mapbox-gl.js`. To generate the dist folder and scripts run

```bash
npm run production
```
You will only need to do this once. To view the documentation, start a Jekyll server (in the project's root directory)

```bash
jekyll serve -w
```
and open the served page

```bash
open http://127.0.0.1:4000/mapbox-gl-js
```

## Branch Usage

The mapbox-gl-js repository has both `master` and `mb-pages` as active branches. The **`master` branch** is used for mainline code development: the next version of mapbox-gl-js will come from the code in this branch, and it may contain documentation and examples for APIs that are not yet part of a public release. The **`mb-pages` branch** is published to https://www.mapbox.com/mapbox-gl-js/ on any push to the branch. For the purposes of documentation changes, use these two branches as follows:

* If your changes are relevant to the **currently released version**, make them on `mb-pages`. Examples: correcting the API documentation for a released API, adding a new example that depends only on current APIs.
* If your changes depend on gl-js features **not in the currently released version**, make them on `master`. Examples: documenting or adding an example for a newly-added API.

When releasing, the release manager will:

* Merge `mb-pages` to `master`, ensuring that any accumulated changes in `mb-pages` propagate to `master`
* Make the release
* Fast-forward `mb-pages` to the current `master`, ensuring that all accumulated changes are published to mapbox.com<|MERGE_RESOLUTION|>--- conflicted
+++ resolved
@@ -29,11 +29,7 @@
 
 ## Generating Documentation
 
-<<<<<<< HEAD
-To generate new docs ensure you are running [Jekyll](http://jekyllrb.com) version `2.5.x`
-=======
 To generate new docs, ensure you are running Jekyll version 2.5.x
->>>>>>> 6b436456
 
 ```bash
 jekyll -v
